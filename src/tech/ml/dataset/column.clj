(ns tech.ml.dataset.column
  (:require [tech.ml.protocols.column :as col-proto]
            [tech.ml.dataset.impl.column :as col-impl]
<<<<<<< HEAD
            [tech.ml.dataset.string-table :as str-table]
=======
            [tech.ml.dataset.parse :as ds-parse]
>>>>>>> 19858689
            [tech.parallel.for :as parallel-for]
            [tech.v2.datatype :as dtype]
            [tech.v2.datatype.protocols :as dtype-proto]
            [tech.v2.datatype.casting :as casting]
            [tech.v2.datatype.typecast :as typecast]
            [tech.v2.datatype.readers.concat :as concat-rdr]
            [tech.v2.datatype.readers.const :as const-rdr])
  (:import [it.unimi.dsi.fastutil.longs LongArrayList]
           [java.util List]
           [tech.ml.dataset.impl.column Column]
           [org.roaringbitmap RoaringBitmap]))


(defn is-column?
  "Return true if this item is a column."
  [item]
  (and (satisfies? col-proto/PColumn item)
       (col-proto/is-column? item)))

(defn column-name
  [col]
  (col-proto/column-name col))


(defn set-name
  "Return a new column."
  [col name]
  (col-proto/set-name col name))


(defn supported-stats
  "List of available stats for the column"
  [col]
  (col-proto/supported-stats col))


(defn metadata
 "Return the metadata map for this column.
  Metadata must contain :name :datatype :size.  Categorical columns must have
  :categorical? true and the inference target should have :target? true."
  [col]
  (col-proto/metadata col))


(defn set-metadata
  "Set the metadata on the column returning a new column.
  Beware this could change the name."
  [col data-map]
  (col-proto/set-metadata col data-map))


(defn merge-metadata
  "Merge metadata in column with this map.
  Beware this could change the name of the column."
  [col data-map]
  (->> (merge (metadata col)
              data-map)
       (set-metadata col)))


(defn missing
  "Indexes of missing values.  Both iterable and reader."
  [col]
  (col-proto/missing col))


(defn is-missing?
  "Return true if this index is missing."
  [col idx]
  (col-proto/is-missing? col idx))


(defn set-missing
  "Set the missing indexes for a column.  This doesn't change any values in the
  underlying data store."
  [col idx-seq]
  (col-proto/set-missing col idx-seq))


(defn unique
  "Set of all unique values"
  [col]
  (col-proto/unique col))


(defn stats
  "Return a map of stats.  Stats set is a set of the desired stats in keyword
form.  Guaranteed support across implementations for :mean :variance :median :skew.
Implementations should check their metadata before doing calculations."
  [col stats-set]
  (col-proto/stats col stats-set))


(defn correlation
  "Correlation coefficient for given 2 columns.  Available correlation types
  are:
  :pearson
  :spearman
  :kendall

  Returns floating point number between [-1 1]"
  [lhs rhs correlation-type]
  (col-proto/correlation lhs rhs correlation-type))


(defn select
  "Return a new column with the subset of indexes"
  [col idx-seq]
  (col-proto/select col idx-seq))


(defn clone
  "Clone this column not changing anything."
  [col]
  (dtype/clone col))


<<<<<<< HEAD
(defn string-table-keyset
  "Get the string table for this column.  Returns nil if this isn't a string column.
  This doesn't necessarily tell you the unique set of the column unless you have just
  parsed a file.  It is, when non-nil, a strict superset of the strings in the
  columns."
  [col]
  (when (and (= :string (dtype/get-datatype col))
             (instance? Column col))
    (try
      (->> (str-table/get-str-table (.data ^Column col))
           :str->int
           (keys)
           (set))
      (catch Throwable e
        nil))))
=======
(defn parse-column
  "parse a text or a str column, returning a new column with the same name but with
  a different datatype.  This method is single-threaded.

  parser-fn-or-kwd is nil by default and can the keyword :relaxed?  or a function that
  must return one of parsed-value, :tech.ml.dataset.parse/missing in which case a
  missing value will be added or :tech.ml.dataset.parse/parse-failure in which case the
  a missing index will be added and the string value will be recorded in the metadata's
  :unparsed-data, :unparsed-indexes entries."
  ([datatype options col]
   (let [colname (column-name col)
         parse-fn (:parse-fn options datatype)
         parser-scan-len (:parser-scan-len options 100)
         col-reader (typecast/datatype->reader
                     :object
                     (-> (dtype/->reader col)
                         (ds-parse/convert-reader-to-strings)))
         col-parser (ds-parse/make-parser parse-fn (column-name col)
                                          (take parser-scan-len col-reader))
         ^RoaringBitmap missing (dtype-proto/as-roaring-bitmap (missing col))
         n-elems (dtype/ecount col-reader)]
     (dotimes [iter n-elems]
       (if (.contains missing iter)
         (ds-parse/missing! col-parser)
         (ds-parse/parse! col-parser (.read col-reader iter))))
     (let [{:keys [data missing metadata]} (ds-parse/column-data col-parser)]
       (new-column colname data metadata missing))))
  ([datatype col]
   (parse-column datatype {} col)))
>>>>>>> 19858689


(def object-primitive-array-types
  {(Class/forName "[Ljava.lang.Boolean;") :boolean
   (Class/forName "[Ljava.lang.Byte;") :int8
   (Class/forName "[Ljava.lang.Short;") :int16
   (Class/forName "[Ljava.lang.Integer;") :int32
   (Class/forName "[Ljava.lang.Long;") :int64
   (Class/forName "[Ljava.lang.Float;") :float32
   (Class/forName "[Ljava.lang.Double;") :float64})


(defn process-object-primitive-array-data
  [obj-data]
  (let [dst-container-type (get object-primitive-array-types (type obj-data))
        ^objects obj-data obj-data
        n-items (dtype/ecount obj-data)
        sparse-val (get @col-impl/dtype->missing-val-map dst-container-type)
        ^List dst-data (dtype/make-container :list dst-container-type n-items)
        sparse-indexes (LongArrayList.)]
    (parallel-for/parallel-for
     idx
     n-items
     (let [obj-data (aget obj-data idx)]
       (if (not (nil? obj-data))
         (.set dst-data idx obj-data)
         (locking sparse-indexes
           (.add sparse-indexes idx)
           (.set dst-data idx sparse-val)))))
    {:data dst-data
     :missing sparse-indexes}))


(defn scan-object-data-for-missing
  [container-dtype ^List obj-data]
  (let [n-items (dtype/ecount obj-data)
        ^List dst-data (col-impl/make-container container-dtype n-items)
        sparse-indexes (LongArrayList.)
        sparse-val (get @col-impl/dtype->missing-val-map container-dtype)]
    (parallel-for/parallel-for
     idx
     n-items
     (let [obj-data (.get obj-data idx)]
       (if (not (nil? obj-data))
         (.set dst-data idx obj-data)
         (locking sparse-indexes
           (.add sparse-indexes idx)
           (.set dst-data idx sparse-val)))))
    {:data dst-data
     :missing sparse-indexes}))


(defn scan-object-numeric-data-for-missing
  [container-dtype ^List obj-data]
  (let [n-items (dtype/ecount obj-data)
        ^List dst-data (col-impl/make-container container-dtype n-items)
        sparse-indexes (LongArrayList.)
        sparse-val (get @col-impl/dtype->missing-val-map container-dtype)]
    (parallel-for/parallel-for
     idx
     n-items
     (let [obj-data (.get obj-data idx)]
       (if (and (not (nil? obj-data))
                (or (= container-dtype :boolean)
                    (not= sparse-val obj-data)))
         (.set dst-data idx (casting/cast obj-data container-dtype))
         (locking sparse-indexes
           (.add sparse-indexes idx)
           (.set dst-data idx sparse-val)))))
    {:data dst-data
     :missing sparse-indexes}))


(defn ensure-column-reader
  [values-seq]
  (let [values-seq (if (dtype/reader? values-seq)
                     values-seq
                     (dtype/make-container :list
                                           (dtype/get-datatype values-seq)
                                           values-seq))]
    (if (= :object (dtype/get-datatype values-seq))
      (cond
        (contains? object-primitive-array-types (type values-seq))
        (process-object-primitive-array-data values-seq)
        (boolean? (first values-seq))
        (scan-object-numeric-data-for-missing :boolean values-seq)
        (number? (first values-seq))
        (scan-object-numeric-data-for-missing :float64 values-seq)
        (string? (first values-seq))
        (scan-object-data-for-missing :string values-seq)
        (keyword? (first values-seq))
        (scan-object-data-for-missing :keyword values-seq)
        (symbol? (first values-seq))
        (scan-object-data-for-missing :symbol values-seq)
        :else
        {:data values-seq})
      {:data values-seq})))


(defn new-column
  ([name data] (new-column name data nil nil))
  ([name data metadata] (new-column name data metadata nil))
  ([name data metadata missing]
   (let [{coldata :data
          scanned-missing :missing} (ensure-column-reader data)]
     (col-impl/new-column name coldata metadata (or missing scanned-missing)))))


(defn ensure-column
  "Convert an item to a column if at all possible.  Currently columns either implement
  the required protocols "
  [item]
  (cond
    (col-proto/is-column? item)
    item
    (map? item)
    (let [{:keys [name data missing metadata force-datatype?]} item]
      (when-not (and name data)
        (throw (Exception. "Column data map must have name and data")))
      (col-impl/new-column
       name
       (if-not force-datatype?
         (:data (ensure-column-reader data))
         data)
       metadata missing))
    :else
    (throw (ex-info "item is not convertible to a column without further information"
                    {:item item}))))


(defn ensure-column-seq
  [item-seq]
  ;;mapv to force errors here instead of later
  (mapv (fn [idx item]
          (cond
            (col-proto/is-column? item)
            item
            (map? item)
            (ensure-column item)
            (dtype/reader? item)
            (let [{:keys [data missing]} (ensure-column-reader item)]
              (col-impl/new-column idx data {} missing))
            (instance? Iterable item)
            (let [{:keys [data missing]} (ensure-column-reader item)]
              (col-impl/new-column idx data {} missing))
            :else
            (throw (ex-info "Item does not appear to be either randomly accessable or iterable"
                            {:item item}))))
        (range (count item-seq))
        item-seq))


(defn to-double-array
  "Convert to a java primitive array of a given datatype.  For strings,
  an implicit string->double mapping is expected.  For booleans, true=1 false=0.
  Finally, any missing values should be indicated by a NaN of the expected type."
  ^doubles [col & [error-on-missing?]]
  (col-proto/to-double-array col error-on-missing?))


(defn extend-column-with-empty
  [column n-empty]
  (if (== 0 (long n-empty))
    column
    (let [^Column column column
          col-dtype (dtype/get-datatype column)
          n-elems (dtype/ecount column)]
      (new-column
       (column-name column)
       (concat-rdr/concat-readers
        [(.data column)
         (const-rdr/make-const-reader
          (get @col-impl/dtype->missing-val-map col-dtype)
          col-dtype
          n-empty)])
       (.metadata column)
       (dtype/set-add-range! (dtype/clone (.missing column))
             (unchecked-int n-elems)
             (unchecked-int (+ n-elems n-empty)))))))<|MERGE_RESOLUTION|>--- conflicted
+++ resolved
@@ -1,11 +1,8 @@
 (ns tech.ml.dataset.column
   (:require [tech.ml.protocols.column :as col-proto]
             [tech.ml.dataset.impl.column :as col-impl]
-<<<<<<< HEAD
             [tech.ml.dataset.string-table :as str-table]
-=======
             [tech.ml.dataset.parse :as ds-parse]
->>>>>>> 19858689
             [tech.parallel.for :as parallel-for]
             [tech.v2.datatype :as dtype]
             [tech.v2.datatype.protocols :as dtype-proto]
@@ -19,6 +16,9 @@
            [org.roaringbitmap RoaringBitmap]))
 
 
+(declare new-column)
+
+
 (defn is-column?
   "Return true if this item is a column."
   [item]
@@ -123,7 +123,6 @@
   (dtype/clone col))
 
 
-<<<<<<< HEAD
 (defn string-table-keyset
   "Get the string table for this column.  Returns nil if this isn't a string column.
   This doesn't necessarily tell you the unique set of the column unless you have just
@@ -139,7 +138,8 @@
            (set))
       (catch Throwable e
         nil))))
-=======
+
+
 (defn parse-column
   "parse a text or a str column, returning a new column with the same name but with
   a different datatype.  This method is single-threaded.
@@ -169,7 +169,6 @@
        (new-column colname data metadata missing))))
   ([datatype col]
    (parse-column datatype {} col)))
->>>>>>> 19858689
 
 
 (def object-primitive-array-types
